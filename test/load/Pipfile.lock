{
    "_meta": {
        "hash": {
            "sha256": "1b792ed5f187902c772addb781043a6ea27e0fd47e67e848791c584d823f77df"
        },
        "pipfile-spec": 6,
        "requires": {
            "python_version": "3.7"
        },
        "sources": [
            {
                "name": "pypi",
                "url": "https://pypi.org/simple",
                "verify_ssl": true
            }
        ]
    },
    "default": {
        "certifi": {
            "hashes": [
                "sha256:e4f3620cfea4f83eedc95b24abd9cd56f3c4b146dd0177e83a21b4eb49e21e50",
                "sha256:fd7c7c74727ddcf00e9acd26bba8da604ffec95bf1c2144e67aff7a8b50e6cef"
            ],
            "version": "==2019.9.11"
        },
        "chardet": {
            "hashes": [
                "sha256:84ab92ed1c4d4f16916e05906b6b75a6c0fb5db821cc65e70cbd64a3e2a5eaae",
                "sha256:fc323ffcaeaed0e0a02bf4d117757b98aed530d9ed4531e3e15460124c106691"
            ],
            "version": "==3.0.4"
        },
        "click": {
            "hashes": [
                "sha256:2335065e6395b9e67ca716de5f7526736bfa6ceead690adf616d925bdc622b13",
                "sha256:5b94b49521f6456670fdb30cd82a4eca9412788a93fa6dd6df72c94d5a8ff2d7"
            ],
            "version": "==7.0"
        },
        "flask": {
            "hashes": [
                "sha256:13f9f196f330c7c2c5d7a5cf91af894110ca0215ac051b5844701f2bfd934d52",
                "sha256:45eb5a6fd193d6cf7e0cf5d8a5b31f83d5faae0293695626f539a823e93b13f6"
            ],
            "version": "==1.1.1"
        },
        "gevent": {
            "hashes": [
                "sha256:0774babec518a24d9a7231d4e689931f31b332c4517a771e532002614e270a64",
                "sha256:0e1e5b73a445fe82d40907322e1e0eec6a6745ca3cea19291c6f9f50117bb7ea",
                "sha256:0ff2b70e8e338cf13bedf146b8c29d475e2a544b5d1fe14045aee827c073842c",
                "sha256:107f4232db2172f7e8429ed7779c10f2ed16616d75ffbe77e0e0c3fcdeb51a51",
                "sha256:14b4d06d19d39a440e72253f77067d27209c67e7611e352f79fe69e0f618f76e",
                "sha256:1b7d3a285978b27b469c0ff5fb5a72bcd69f4306dbbf22d7997d83209a8ba917",
                "sha256:1eb7fa3b9bd9174dfe9c3b59b7a09b768ecd496debfc4976a9530a3e15c990d1",
                "sha256:2711e69788ddb34c059a30186e05c55a6b611cb9e34ac343e69cf3264d42fe1c",
                "sha256:28a0c5417b464562ab9842dd1fb0cc1524e60494641d973206ec24d6ec5f6909",
                "sha256:3249011d13d0c63bea72d91cec23a9cf18c25f91d1f115121e5c9113d753fa12",
                "sha256:44089ed06a962a3a70e96353c981d628b2d4a2f2a75ea5d90f916a62d22af2e8",
                "sha256:4bfa291e3c931ff3c99a349d8857605dca029de61d74c6bb82bd46373959c942",
                "sha256:50024a1ee2cf04645535c5ebaeaa0a60c5ef32e262da981f4be0546b26791950",
                "sha256:53b72385857e04e7faca13c613c07cab411480822ac658d97fd8a4ddbaf715c8",
                "sha256:74b7528f901f39c39cdbb50cdf08f1a2351725d9aebaef212a29abfbb06895ee",
                "sha256:7d0809e2991c9784eceeadef01c27ee6a33ca09ebba6154317a257353e3af922",
                "sha256:896b2b80931d6b13b5d9feba3d4eebc67d5e6ec54f0cf3339d08487d55d93b0e",
                "sha256:8d9ec51cc06580f8c21b41fd3f2b3465197ba5b23c00eb7d422b7ae0380510b0",
                "sha256:9f7a1e96fec45f70ad364e46de32ccacab4d80de238bd3c2edd036867ccd48ad",
                "sha256:ab4dc33ef0e26dc627559786a4fba0c2227f125db85d970abbf85b77506b3f51",
                "sha256:d1e6d1f156e999edab069d79d890859806b555ce4e4da5b6418616322f0a3df1",
                "sha256:d752bcf1b98174780e2317ada12013d612f05116456133a6acf3e17d43b71f05",
                "sha256:e5bcc4270671936349249d26140c267397b7b4b1381f5ec8b13c53c5b53ab6e1"
            ],
            "version": "==1.4.0"
        },
        "greenlet": {
            "hashes": [
                "sha256:000546ad01e6389e98626c1367be58efa613fa82a1be98b0c6fc24b563acc6d0",
                "sha256:0d48200bc50cbf498716712129eef819b1729339e34c3ae71656964dac907c28",
                "sha256:23d12eacffa9d0f290c0fe0c4e81ba6d5f3a5b7ac3c30a5eaf0126bf4deda5c8",
                "sha256:37c9ba82bd82eb6a23c2e5acc03055c0e45697253b2393c9a50cef76a3985304",
                "sha256:51503524dd6f152ab4ad1fbd168fc6c30b5795e8c70be4410a64940b3abb55c0",
                "sha256:8041e2de00e745c0e05a502d6e6db310db7faa7c979b3a5877123548a4c0b214",
                "sha256:81fcd96a275209ef117e9ec91f75c731fa18dcfd9ffaa1c0adbdaa3616a86043",
                "sha256:853da4f9563d982e4121fed8c92eea1a4594a2299037b3034c3c898cb8e933d6",
                "sha256:8b4572c334593d449113f9dc8d19b93b7b271bdbe90ba7509eb178923327b625",
                "sha256:9416443e219356e3c31f1f918a91badf2e37acf297e2fa13d24d1cc2380f8fbc",
                "sha256:9854f612e1b59ec66804931df5add3b2d5ef0067748ea29dc60f0efdcda9a638",
                "sha256:99a26afdb82ea83a265137a398f570402aa1f2b5dfb4ac3300c026931817b163",
                "sha256:a19bf883b3384957e4a4a13e6bd1ae3d85ae87f4beb5957e35b0be287f12f4e4",
                "sha256:a9f145660588187ff835c55a7d2ddf6abfc570c2651c276d3d4be8a2766db490",
                "sha256:ac57fcdcfb0b73bb3203b58a14501abb7e5ff9ea5e2edfa06bb03035f0cff248",
                "sha256:bcb530089ff24f6458a81ac3fa699e8c00194208a724b644ecc68422e1111939",
                "sha256:beeabe25c3b704f7d56b573f7d2ff88fc99f0138e43480cecdfcaa3b87fe4f87",
                "sha256:d634a7ea1fc3380ff96f9e44d8d22f38418c1c381d5fac680b272d7d90883720",
                "sha256:d97b0661e1aead761f0ded3b769044bb00ed5d33e1ec865e891a8b128bf7c656"
            ],
            "markers": "platform_python_implementation == 'CPython'",
            "version": "==0.4.15"
        },
        "idna": {
            "hashes": [
                "sha256:c357b3f628cf53ae2c4c05627ecc484553142ca23264e593d327bcde5e9c3407",
                "sha256:ea8b7f6188e6fa117537c3df7da9fc686d485087abf6ac197f9c46432f7e4a3c"
            ],
            "version": "==2.8"
        },
        "itsdangerous": {
            "hashes": [
                "sha256:321b033d07f2a4136d3ec762eac9f16a10ccd60f53c0c91af90217ace7ba1f19",
                "sha256:b12271b2047cb23eeb98c8b5622e2e5c5e9abd9784a153e9d8ef9cb4dd09d749"
            ],
            "version": "==1.1.0"
        },
        "jinja2": {
            "hashes": [
                "sha256:74320bb91f31270f9551d46522e33af46a80c3d619f4a4bf42b3164d30b5911f",
                "sha256:9fe95f19286cfefaa917656583d020be14e7859c6b0252588391e47db34527de"
            ],
            "version": "==2.10.3"
        },
        "locust": {
            "hashes": [
                "sha256:aaa38b525795e9c1a35ac3620543cf4e62f82948714f60a32023ea8c9b8edc2e"
            ],
            "index": "pypi",
            "version": "==0.0"
        },
        "locustio": {
            "hashes": [
                "sha256:514562bb0040f18f7b3b74ed9beb943800030801058501c630c8b3fc02bafa27",
                "sha256:93404f831114791b0756325c53b08bff73f048eeb69688be657629feaa62b507"
            ],
            "version": "==0.11.0"
        },
        "markupsafe": {
            "hashes": [
                "sha256:00bc623926325b26bb9605ae9eae8a215691f33cae5df11ca5424f06f2d1f473",
                "sha256:09027a7803a62ca78792ad89403b1b7a73a01c8cb65909cd876f7fcebd79b161",
                "sha256:09c4b7f37d6c648cb13f9230d847adf22f8171b1ccc4d5682398e77f40309235",
                "sha256:1027c282dad077d0bae18be6794e6b6b8c91d58ed8a8d89a89d59693b9131db5",
                "sha256:24982cc2533820871eba85ba648cd53d8623687ff11cbb805be4ff7b4c971aff",
                "sha256:29872e92839765e546828bb7754a68c418d927cd064fd4708fab9fe9c8bb116b",
                "sha256:43a55c2930bbc139570ac2452adf3d70cdbb3cfe5912c71cdce1c2c6bbd9c5d1",
                "sha256:46c99d2de99945ec5cb54f23c8cd5689f6d7177305ebff350a58ce5f8de1669e",
                "sha256:500d4957e52ddc3351cabf489e79c91c17f6e0899158447047588650b5e69183",
                "sha256:535f6fc4d397c1563d08b88e485c3496cf5784e927af890fb3c3aac7f933ec66",
                "sha256:62fe6c95e3ec8a7fad637b7f3d372c15ec1caa01ab47926cfdf7a75b40e0eac1",
                "sha256:6dd73240d2af64df90aa7c4e7481e23825ea70af4b4922f8ede5b9e35f78a3b1",
                "sha256:717ba8fe3ae9cc0006d7c451f0bb265ee07739daf76355d06366154ee68d221e",
                "sha256:79855e1c5b8da654cf486b830bd42c06e8780cea587384cf6545b7d9ac013a0b",
                "sha256:7c1699dfe0cf8ff607dbdcc1e9b9af1755371f92a68f706051cc8c37d447c905",
                "sha256:88e5fcfb52ee7b911e8bb6d6aa2fd21fbecc674eadd44118a9cc3863f938e735",
                "sha256:8defac2f2ccd6805ebf65f5eeb132adcf2ab57aa11fdf4c0dd5169a004710e7d",
                "sha256:98c7086708b163d425c67c7a91bad6e466bb99d797aa64f965e9d25c12111a5e",
                "sha256:9add70b36c5666a2ed02b43b335fe19002ee5235efd4b8a89bfcf9005bebac0d",
                "sha256:9bf40443012702a1d2070043cb6291650a0841ece432556f784f004937f0f32c",
                "sha256:ade5e387d2ad0d7ebf59146cc00c8044acbd863725f887353a10df825fc8ae21",
                "sha256:b00c1de48212e4cc9603895652c5c410df699856a2853135b3967591e4beebc2",
                "sha256:b1282f8c00509d99fef04d8ba936b156d419be841854fe901d8ae224c59f0be5",
                "sha256:b2051432115498d3562c084a49bba65d97cf251f5a331c64a12ee7e04dacc51b",
                "sha256:ba59edeaa2fc6114428f1637ffff42da1e311e29382d81b339c1817d37ec93c6",
                "sha256:c8716a48d94b06bb3b2524c2b77e055fb313aeb4ea620c8dd03a105574ba704f",
                "sha256:cd5df75523866410809ca100dc9681e301e3c27567cf498077e8551b6d20e42f",
                "sha256:e249096428b3ae81b08327a63a485ad0878de3fb939049038579ac0ef61e17e7"
            ],
            "version": "==1.1.1"
        },
        "msgpack": {
            "hashes": [
                "sha256:0cc7ca04e575ba34fea7cfcd76039f55def570e6950e4155a4174368142c8e1b",
                "sha256:187794cd1eb73acccd528247e3565f6760bd842d7dc299241f830024a7dd5610",
                "sha256:1904b7cb65342d0998b75908304a03cb004c63ef31e16c8c43fee6b989d7f0d7",
                "sha256:229a0ccdc39e9b6c6d1033cd8aecd9c296823b6c87f0de3943c59b8bc7c64bee",
                "sha256:24149a75643aeaa81ece4259084d11b792308a6cf74e796cbb35def94c89a25a",
                "sha256:30b88c47e0cdb6062daed88ca283b0d84fa0d2ad6c273aa0788152a1c643e408",
                "sha256:32fea0ea3cd1ef820286863a6202dcfd62a539b8ec3edcbdff76068a8c2cc6ce",
                "sha256:355f7fd0f90134229eaeefaee3cf42e0afc8518e8f3cd4b25f541a7104dcb8f9",
                "sha256:4abdb88a9b67e64810fb54b0c24a1fd76b12297b4f7a1467d85a14dd8367191a",
                "sha256:757bd71a9b89e4f1db0622af4436d403e742506dbea978eba566815dc65ec895",
                "sha256:76df51492bc6fa6cc8b65d09efdb67cbba3cbfe55004c3afc81352af92b4a43c",
                "sha256:774f5edc3475917cd95fe593e625d23d8580f9b48b570d8853d06cac171cd170",
                "sha256:8a3ada8401736df2bf497f65589293a86c56e197a80ae7634ec2c3150a2f5082",
                "sha256:a06efd0482a1942aad209a6c18321b5e22d64eb531ea20af138b28172d8f35ba",
                "sha256:b24afc52e18dccc8c175de07c1d680bdf315844566f4952b5bedb908894bec79",
                "sha256:b8b4bd3dafc7b92608ae5462add1c8cc881851c2d4f5d8977fdea5b081d17f21",
                "sha256:c6e5024fc0cdf7f83b6624850309ddd7e06c48a75fa0d1c5173de4d93300eb19",
                "sha256:db7ff14abc73577b0bcbcf73ecff97d3580ecaa0fc8724babce21fdf3fe08ef6",
                "sha256:dedf54d72d9e7b6d043c244c8213fe2b8bbfe66874b9a65b39c4cc892dd99dd4",
                "sha256:ea3c2f859346fcd55fc46e96885301d9c2f7a36d453f5d8f2967840efa1e1830",
                "sha256:f0f47bafe9c9b8ed03e19a100a743662dd8c6d0135e684feea720a0d0046d116"
            ],
            "version": "==0.6.2"
        },
        "pyzmq": {
            "hashes": [
                "sha256:01636e95a88d60118479041c6aaaaf5419c6485b7b1d37c9c4dd424b7b9f1121",
                "sha256:021dba0d1436516092c624359e5da51472b11ba8edffa334218912f7e8b65467",
                "sha256:0463bd941b6aead494d4035f7eebd70035293dd6caf8425993e85ad41de13fa3",
                "sha256:05fd51edd81eed798fccafdd49c936b6c166ffae7b32482e4d6d6a2e196af4e6",
                "sha256:1fadc8fbdf3d22753c36d4172169d184ee6654f8d6539e7af25029643363c490",
                "sha256:22efa0596cf245a78a99060fe5682c4cd00c58bb7614271129215c889062db80",
                "sha256:260c70b7c018905ec3659d0f04db735ac830fe27236e43b9dc0532cf7c9873ef",
                "sha256:2762c45e289732d4450406cedca35a9d4d71e449131ba2f491e0bf473e3d2ff2",
                "sha256:2fc6cada8dc53521c1189596f1898d45c5f68603194d3a6453d6db4b27f4e12e",
                "sha256:343b9710a61f2b167673bea1974e70b5dccfe64b5ed10626798f08c1f7227e72",
                "sha256:41bf96d5f554598a0632c3ec28e3026f1d6591a50f580df38eff0b8067efb9e7",
                "sha256:856b2cdf7a1e2cbb84928e1e8db0ea4018709b39804103d3a409e5584f553f57",
                "sha256:85b869abc894672de9aecdf032158ea8ad01e2f0c3b09ef60e3687fb79418096",
                "sha256:93f44739db69234c013a16990e43db1aa0af3cf5a4b8b377d028ff24515fbeb3",
                "sha256:98fa3e75ccb22c0dc99654e3dd9ff693b956861459e8c8e8734dd6247b89eb29",
                "sha256:9a22c94d2e93af8bebd4fcf5fa38830f5e3b1ff0d4424e2912b07651eb1bafb4",
                "sha256:a7d3f4b4bbb5d7866ae727763268b5c15797cbd7b63ea17f3b0ec1067da8994b",
                "sha256:b645a49376547b3816433a7e2d2a99135c8e651e50497e7ecac3bd126e4bea16",
                "sha256:cf0765822e78cf9e45451647a346d443f66792aba906bc340f4e0ac7870c169c",
                "sha256:dc398e1e047efb18bfab7a8989346c6921a847feae2cad69fedf6ca12fb99e2c",
                "sha256:dd5995ae2e80044e33b5077fb4bc2b0c1788ac6feaf15a6b87a00c14b4bdd682",
                "sha256:e03fe5e07e70f245dc9013a9d48ae8cc4b10c33a1968039c5a3b64b5d01d083d",
                "sha256:ea09a306144dff2795e48439883349819bef2c53c0ee62a3c2fae429451843bb",
                "sha256:f4e37f33da282c3c319849877e34f97f0a3acec09622ec61b7333205bdd13b52",
                "sha256:fa4bad0d1d173dee3e8ef3c3eb6b2bb6c723fc7a661eeecc1ecb2fa99860dd45"
            ],
            "version": "==18.1.0"
        },
        "requests": {
            "hashes": [
                "sha256:11e007a8a2aa0323f5a921e9e6a2d7e4e67d9877e85773fba9ba6419025cbeb4",
                "sha256:9cf5292fcd0f598c671cfc1e0d7d1a7f13bb8085e9a590f48c010551dc6c4b31"
            ],
            "version": "==2.22.0"
        },
        "six": {
            "hashes": [
                "sha256:3350809f0555b11f552448330d0b52d5f24c91a322ea4a15ef22629740f3761c",
                "sha256:d16a0141ec1a18405cd4ce8b4613101da75da0e9a7aec5bdd4fa804d0e0eba73"
            ],
            "version": "==1.12.0"
        },
        "urllib3": {
            "hashes": [
<<<<<<< HEAD
                "sha256:4c291ca23bbb55c76518905869ef34bdd5f0e46af7afe6861e8375643ffee1a0",
                "sha256:9a247273df709c4fedb38c711e44292304f73f39ab01beda9f6b9fc375669ac3"
            ],
            "index": "pypi",
            "version": "==1.24.2"
        },
        "werkzeug": {
            "hashes": [
                "sha256:7280924747b5733b246fe23972186c6b348f9ae29724135a6dfc1e53cea433e7",
                "sha256:e5f4a1f98b52b18a93da705a7458e55afb26f32bff83ff5d19189f92462d65c4"
            ],
            "version": "==0.16.0"
=======
                "sha256:3de946ffbed6e6746608990594d08faac602528ac7015ac28d33cee6a45b7398",
                "sha256:9a107b99a5393caf59c7aa3c1249c16e6879447533d0887f4336dde834c7be86"
            ],
            "version": "==1.25.6"
        },
        "werkzeug": {
            "hashes": [
                "sha256:97660b282aa7e29f94f3fe378e5c7162d7ab9d601a8dbb1cbb2ffc8f0e54607d",
                "sha256:cfd1281b1748288e59762c0e174d64d8bcb2b70e7c57bc4a1203c8825af24ac3"
            ],
            "index": "pypi",
            "version": "==0.15.3"
>>>>>>> 456ab343
        }
    },
    "develop": {}
}<|MERGE_RESOLUTION|>--- conflicted
+++ resolved
@@ -237,20 +237,6 @@
         },
         "urllib3": {
             "hashes": [
-<<<<<<< HEAD
-                "sha256:4c291ca23bbb55c76518905869ef34bdd5f0e46af7afe6861e8375643ffee1a0",
-                "sha256:9a247273df709c4fedb38c711e44292304f73f39ab01beda9f6b9fc375669ac3"
-            ],
-            "index": "pypi",
-            "version": "==1.24.2"
-        },
-        "werkzeug": {
-            "hashes": [
-                "sha256:7280924747b5733b246fe23972186c6b348f9ae29724135a6dfc1e53cea433e7",
-                "sha256:e5f4a1f98b52b18a93da705a7458e55afb26f32bff83ff5d19189f92462d65c4"
-            ],
-            "version": "==0.16.0"
-=======
                 "sha256:3de946ffbed6e6746608990594d08faac602528ac7015ac28d33cee6a45b7398",
                 "sha256:9a107b99a5393caf59c7aa3c1249c16e6879447533d0887f4336dde834c7be86"
             ],
@@ -263,7 +249,6 @@
             ],
             "index": "pypi",
             "version": "==0.15.3"
->>>>>>> 456ab343
         }
     },
     "develop": {}
